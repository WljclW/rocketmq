/**
 * Copyright (C) 2010-2013 Alibaba Group Holding Limited
 *
 * Licensed under the Apache License, Version 2.0 (the "License");
 * you may not use this file except in compliance with the License.
 * You may obtain a copy of the License at
 *
 *     http://www.apache.org/licenses/LICENSE-2.0
 *
 * Unless required by applicable law or agreed to in writing, software
 * distributed under the License is distributed on an "AS IS" BASIS,
 * WITHOUT WARRANTIES OR CONDITIONS OF ANY KIND, either express or implied.
 * See the License for the specific language governing permissions and
 * limitations under the License.
 */
package com.alibaba.rocketmq.broker.processor;

<<<<<<< HEAD
import java.net.InetSocketAddress;
import java.net.SocketAddress;
import java.util.HashMap;
import java.util.List;
import java.util.Map;
=======
import io.netty.channel.ChannelHandlerContext;

import java.net.InetSocketAddress;
import java.net.SocketAddress;
import java.util.List;
>>>>>>> 2f14a16d
import java.util.Random;

import org.slf4j.Logger;
import org.slf4j.LoggerFactory;

import com.alibaba.rocketmq.broker.BrokerController;
import com.alibaba.rocketmq.broker.mqtrace.ConsumeMessageContext;
import com.alibaba.rocketmq.broker.mqtrace.ConsumeMessageHook;
import com.alibaba.rocketmq.broker.mqtrace.SendMessageContext;
import com.alibaba.rocketmq.broker.mqtrace.SendMessageHook;
import com.alibaba.rocketmq.client.consumer.listener.ConsumeConcurrentlyStatus;
import com.alibaba.rocketmq.common.MixAll;
import com.alibaba.rocketmq.common.TopicConfig;
import com.alibaba.rocketmq.common.TopicFilterType;
import com.alibaba.rocketmq.common.UtilAll;
import com.alibaba.rocketmq.common.constant.LoggerName;
import com.alibaba.rocketmq.common.constant.PermName;
import com.alibaba.rocketmq.common.help.FAQUrl;
import com.alibaba.rocketmq.common.message.MessageAccessor;
import com.alibaba.rocketmq.common.message.MessageConst;
import com.alibaba.rocketmq.common.message.MessageDecoder;
import com.alibaba.rocketmq.common.message.MessageExt;
import com.alibaba.rocketmq.common.protocol.RequestCode;
import com.alibaba.rocketmq.common.protocol.ResponseCode;
import com.alibaba.rocketmq.common.protocol.header.ConsumerSendMsgBackRequestHeader;
import com.alibaba.rocketmq.common.protocol.header.SendMessageRequestHeader;
import com.alibaba.rocketmq.common.protocol.header.SendMessageRequestHeaderV2;
import com.alibaba.rocketmq.common.protocol.header.SendMessageResponseHeader;
import com.alibaba.rocketmq.common.subscription.SubscriptionGroupConfig;
import com.alibaba.rocketmq.common.sysflag.MessageSysFlag;
import com.alibaba.rocketmq.remoting.common.RemotingHelper;
import com.alibaba.rocketmq.remoting.exception.RemotingCommandException;
import com.alibaba.rocketmq.remoting.netty.NettyRequestProcessor;
import com.alibaba.rocketmq.remoting.protocol.RemotingCommand;
import com.alibaba.rocketmq.store.MessageExtBrokerInner;
import com.alibaba.rocketmq.store.PutMessageResult;
import com.alibaba.rocketmq.store.config.StorePathConfigHelper;
<<<<<<< HEAD
import io.netty.channel.ChannelHandlerContext;
=======
>>>>>>> 2f14a16d


/**
 * 处理客户端发送消息的请求
 * 
 * @author shijia.wxr<vintage.wang@gmail.com>
 * @since 2013-7-26
 */
public class SendMessageProcessor implements NettyRequestProcessor {
    private static final Logger log = LoggerFactory.getLogger(LoggerName.BrokerLoggerName);

    private final static int DLQ_NUMS_PER_GROUP = 1;
    private final BrokerController brokerController;
    private final Random random = new Random(System.currentTimeMillis());
    private final SocketAddress storeHost;


    public SendMessageProcessor(final BrokerController brokerController) {
        this.brokerController = brokerController;
        this.storeHost =
                new InetSocketAddress(brokerController.getBrokerConfig().getBrokerIP1(), brokerController
                    .getNettyServerConfig().getListenPort());
    }


    @Override
    public RemotingCommand processRequest(ChannelHandlerContext ctx, RemotingCommand request)
            throws RemotingCommandException {
        SendMessageRequestHeaderV2 requestHeaderV2 = null;

        switch (request.getCode()) {
        case RequestCode.SEND_MESSAGE_V2:
            requestHeaderV2 =
                    (SendMessageRequestHeaderV2) request
                        .decodeCommandCustomHeader(SendMessageRequestHeaderV2.class);
        case RequestCode.SEND_MESSAGE:
<<<<<<< HEAD
            SendMessageContext mqtraceContext = null;
            // 消息轨迹：记录到达 broker 的消息
            if (hasSendMessageHook()) {
                mqtraceContext = new SendMessageContext();
                this.executeSendMessageHookBefore(ctx, request, mqtraceContext);
            }

            final RemotingCommand response = this.sendMessage(ctx, request, mqtraceContext);

            // 消息轨迹：记录发送结束的消息
            if (hasSendMessageHook()) {
                this.executeSendMessageHookAfter(response, mqtraceContext);
=======
            SendMessageContext context = null;
            SendMessageRequestHeader requestHeader = null;

            if (null == requestHeaderV2) {
                requestHeader =
                        (SendMessageRequestHeader) request
                            .decodeCommandCustomHeader(SendMessageRequestHeader.class);
            }
            else {
                requestHeader = SendMessageRequestHeaderV2.createSendMessageRequestHeaderV1(requestHeaderV2);
            }
            // 消息轨迹：记录到达 broker 的消息
            if (this.hasSendMessageHook()) {
                context = new SendMessageContext();
                context.setProducerGroup(requestHeader.getProducerGroup());
                context.setTopic(requestHeader.getTopic());
                context.setMsgProps(requestHeader.getProperties());
                context.setBornHost(RemotingHelper.parseChannelRemoteAddr(ctx.channel()));
                context.setBrokerAddr(this.brokerController.getBrokerAddr());
                this.executeSendMessageHookBefore(context);
            }

            final RemotingCommand response = this.sendMessage(ctx, request, requestHeader);

            // 消息轨迹：记录发送成功的消息
            if (this.hasSendMessageHook()) {
                final SendMessageResponseHeader responseHeader =
                        (SendMessageResponseHeader) response.readCustomHeader();
                context.setResponse(response);
                context.setMsgId(responseHeader.getMsgId());
                context.setQueueId(responseHeader.getQueueId());
                context.setQueueOffset(responseHeader.getQueueOffset());
                this.executeSendMessageHookAfter(context);
>>>>>>> 2f14a16d
            }
            return response;
        case RequestCode.CONSUMER_SEND_MSG_BACK:
            return this.consumerSendMsgBack(ctx, request);
        default:
            break;
        }
        return null;
    }


    private RemotingCommand consumerSendMsgBack(final ChannelHandlerContext ctx, final RemotingCommand request)
            throws RemotingCommandException {
        final RemotingCommand response = RemotingCommand.createResponseCommand(null);
        final ConsumerSendMsgBackRequestHeader requestHeader =
                (ConsumerSendMsgBackRequestHeader) request
                    .decodeCommandCustomHeader(ConsumerSendMsgBackRequestHeader.class);

        // 消息轨迹：记录消费失败的消息
        if (this.hasConsumeMessageHook()) {
            // 执行hook
            ConsumeMessageContext context = new ConsumeMessageContext();
            context.setConsumerGroup(requestHeader.getGroup());
            context.setTopic(requestHeader.getTopic());
            context.setClientHost(RemotingHelper.parseChannelRemoteAddr(ctx.channel()));
            context.setStoreHost(this.brokerController.getBrokerAddr());
            context.setSuccess(false);
            context.setStatus(ConsumeConcurrentlyStatus.RECONSUME_LATER.toString());
            Map<String, Long> messageIds = new HashMap<String, Long>();
            messageIds.put(requestHeader.getMsgId(), requestHeader.getOffset());
            context.setMessageIds(messageIds);
            this.executeConsumeMessageHookAfter(context);
        }

        // 确保订阅组存在
        SubscriptionGroupConfig subscriptionGroupConfig =
                this.brokerController.getSubscriptionGroupManager().findSubscriptionGroupConfig(
                    requestHeader.getGroup());
        if (null == subscriptionGroupConfig) {
            response.setCode(ResponseCode.SUBSCRIPTION_GROUP_NOT_EXIST);
            response.setRemark("subscription group not exist, " + requestHeader.getGroup() + " "
                    + FAQUrl.suggestTodo(FAQUrl.SUBSCRIPTION_GROUP_NOT_EXIST));
            return response;
        }

        // 如果重试队列数目为0，则直接丢弃消息
        if (subscriptionGroupConfig.getRetryQueueNums() <= 0) {
            response.setCode(ResponseCode.SUCCESS);
            response.setRemark(null);
            return response;
        }

        String newTopic = MixAll.getRetryTopic(requestHeader.getGroup());
        int queueIdInt =
                Math.abs(this.random.nextInt() % 99999999) % subscriptionGroupConfig.getRetryQueueNums();

        // 检查topic是否存在
        TopicConfig topicConfig =
                this.brokerController.getTopicConfigManager().createTopicInSendMessageBackMethod(//
                    newTopic,//
                    subscriptionGroupConfig.getRetryQueueNums(), //
                    PermName.PERM_WRITE | PermName.PERM_READ);
        if (null == topicConfig) {
            response.setCode(ResponseCode.SYSTEM_ERROR);
            response.setRemark("topic[" + newTopic + "] not exist");
            return response;
        }

        // 检查topic权限
        if (!PermName.isWriteable(topicConfig.getPerm())) {
            response.setCode(ResponseCode.NO_PERMISSION);
            response.setRemark(String.format("the topic[%s] sending message is forbidden", newTopic));
            return response;
        }

        // 查询消息，这里如果堆积消息过多，会访问磁盘
        // 另外如果频繁调用，是否会引起gc问题，需要关注 TODO
        MessageExt msgExt =
                this.brokerController.getMessageStore().lookMessageByOffset(requestHeader.getOffset());
        if (null == msgExt) {
            response.setCode(ResponseCode.SYSTEM_ERROR);
            response.setRemark("look message by offset failed, " + requestHeader.getOffset());
            return response;
        }

        // 构造消息
        final String retryTopic = msgExt.getProperty(MessageConst.PROPERTY_RETRY_TOPIC);
        if (null == retryTopic) {
            MessageAccessor.putProperty(msgExt, MessageConst.PROPERTY_RETRY_TOPIC, msgExt.getTopic());
        }
        msgExt.setWaitStoreMsgOK(false);

        // 客户端自动决定定时级别
        int delayLevel = requestHeader.getDelayLevel();

        // 死信消息处理
        if (msgExt.getReconsumeTimes() >= subscriptionGroupConfig.getRetryMaxTimes()//
                || delayLevel < 0) {
            newTopic = MixAll.getDLQTopic(requestHeader.getGroup());
            queueIdInt = Math.abs(this.random.nextInt() % 99999999) % DLQ_NUMS_PER_GROUP;

            topicConfig =
                    this.brokerController.getTopicConfigManager().createTopicInSendMessageBackMethod(
                        newTopic, //
                        DLQ_NUMS_PER_GROUP,//
                        PermName.PERM_WRITE);
            if (null == topicConfig) {
                response.setCode(ResponseCode.SYSTEM_ERROR);
                response.setRemark("topic[" + newTopic + "] not exist");
                return response;
            }
        }
        // 继续重试
        else {
            if (0 == delayLevel) {
                delayLevel = 3 + msgExt.getReconsumeTimes();
            }

            msgExt.setDelayTimeLevel(delayLevel);
        }

        MessageExtBrokerInner msgInner = new MessageExtBrokerInner();
        msgInner.setTopic(newTopic);
        msgInner.setBody(msgExt.getBody());
        msgInner.setFlag(msgExt.getFlag());
        MessageAccessor.setProperties(msgInner, msgExt.getProperties());
        msgInner.setPropertiesString(MessageDecoder.messageProperties2String(msgExt.getProperties()));
        msgInner.setTagsCode(MessageExtBrokerInner.tagsString2tagsCode(null, msgExt.getTags()));

        msgInner.setQueueId(queueIdInt);
        msgInner.setSysFlag(msgExt.getSysFlag());
        msgInner.setBornTimestamp(msgExt.getBornTimestamp());
        msgInner.setBornHost(msgExt.getBornHost());
        msgInner.setStoreHost(this.getStoreHost());
        msgInner.setReconsumeTimes(msgExt.getReconsumeTimes() + 1);

        // 保存源生消息的 msgId
        String originMsgId = MessageAccessor.getOriginMessageId(msgExt);
        MessageAccessor.setOriginMessageId(msgInner, UtilAll.isBlank(originMsgId) ? msgExt.getMsgId()
                : originMsgId);

        PutMessageResult putMessageResult = this.brokerController.getMessageStore().putMessage(msgInner);
        if (putMessageResult != null) {
            switch (putMessageResult.getPutMessageStatus()) {
            case PUT_OK:
                // 统计失败重试的Topic
                String backTopic = msgExt.getTopic();
                String correctTopic = msgExt.getProperty(MessageConst.PROPERTY_RETRY_TOPIC);
                if (correctTopic != null) {
                    backTopic = correctTopic;
                }

                this.brokerController.getBrokerStatsManager().incSendBackNums(requestHeader.getGroup(),
                    backTopic);

                response.setCode(ResponseCode.SUCCESS);
                response.setRemark(null);

                return response;
            default:
                break;
            }

            response.setCode(ResponseCode.SYSTEM_ERROR);
            response.setRemark(putMessageResult.getPutMessageStatus().name());
            return response;
        }

        response.setCode(ResponseCode.SYSTEM_ERROR);
        response.setRemark("putMessageResult is null");
        return response;
    }


    private String diskUtil() {
        String storePathPhysic = this.brokerController.getMessageStoreConfig().getStorePathCommitLog();
        double physicRatio = UtilAll.getDiskPartitionSpaceUsedPercent(storePathPhysic);

        String storePathLogis =
                StorePathConfigHelper.getStorePathConsumeQueue(this.brokerController.getMessageStoreConfig()
                    .getStorePathRootDir());
        double logisRatio = UtilAll.getDiskPartitionSpaceUsedPercent(storePathLogis);

        String storePathIndex =
                StorePathConfigHelper.getStorePathIndex(this.brokerController.getMessageStoreConfig()
                    .getStorePathRootDir());
        double indexRatio = UtilAll.getDiskPartitionSpaceUsedPercent(storePathIndex);

        return String.format("CL: %5.2f CQ: %5.2f INDEX: %5.2f", physicRatio, logisRatio, indexRatio);
    }


    private RemotingCommand sendMessage(final ChannelHandlerContext ctx, final RemotingCommand request,
<<<<<<< HEAD
            final SendMessageContext mqtraceContext) throws RemotingCommandException {
=======
            final SendMessageRequestHeader requestHeader) throws RemotingCommandException {
>>>>>>> 2f14a16d
        final RemotingCommand response =
                RemotingCommand.createResponseCommand(SendMessageResponseHeader.class);
        final SendMessageResponseHeader responseHeader =
                (SendMessageResponseHeader) response.readCustomHeader();

        // 由于有直接返回的逻辑，所以必须要设置
        response.setOpaque(request.getOpaque());

        if (log.isDebugEnabled()) {
            log.debug("receive SendMessage request command, " + request);
        }

        // 检查Broker权限
        if (!PermName.isWriteable(this.brokerController.getBrokerConfig().getBrokerPermission())) {
            response.setCode(ResponseCode.NO_PERMISSION);
            response.setRemark("the broker[" + this.brokerController.getBrokerConfig().getBrokerIP1()
                    + "] sending message is forbidden");
            return response;
        }

        final byte[] body = request.getBody();

        // Topic名字是否与保留字段冲突
        if (!this.brokerController.getTopicConfigManager().isTopicCanSendMessage(requestHeader.getTopic())) {
            String errorMsg =
                    "the topic[" + requestHeader.getTopic() + "] is conflict with system reserved words.";
            log.warn(errorMsg);
            response.setCode(ResponseCode.SYSTEM_ERROR);
            response.setRemark(errorMsg);
            return response;
        }

        // 检查topic是否存在
        TopicConfig topicConfig =
                this.brokerController.getTopicConfigManager().selectTopicConfig(requestHeader.getTopic());
        if (null == topicConfig) {
            log.warn("the topic " + requestHeader.getTopic() + " not exist, producer: "
                    + ctx.channel().remoteAddress());
            topicConfig = this.brokerController.getTopicConfigManager().createTopicInSendMessageMethod(//
                requestHeader.getTopic(), //
                requestHeader.getDefaultTopic(), //
                RemotingHelper.parseChannelRemoteAddr(ctx.channel()), //
                requestHeader.getDefaultTopicQueueNums());

            // 尝试看下是否是失败消息发回
            if (null == topicConfig) {
                if (requestHeader.getTopic().startsWith(MixAll.RETRY_GROUP_TOPIC_PREFIX)) {
                    topicConfig =
                            this.brokerController.getTopicConfigManager().createTopicInSendMessageBackMethod(
                                requestHeader.getTopic(), 1, PermName.PERM_WRITE | PermName.PERM_READ);
                }
            }

            if (null == topicConfig) {
                response.setCode(ResponseCode.TOPIC_NOT_EXIST);
                response.setRemark("topic[" + requestHeader.getTopic() + "] not exist, apply first please!"
                        + FAQUrl.suggestTodo(FAQUrl.APPLY_TOPIC_URL));
                return response;
            }
        }

        /**
         * Broker本身不做Topic的权限验证，由Name Server负责通知Client处理
         */
        // // 检查topic权限
        // if (!PermName.isWriteable(topicConfig.getPerm())) {
        // response.setCode(ResponseCode.NO_PERMISSION);
        // response.setRemark("the topic[" + requestHeader.getTopic() +
        // "] sending message is forbidden");
        // return response;
        // }

        // 检查队列有效性
        int queueIdInt = requestHeader.getQueueId();
        int idValid = Math.max(topicConfig.getWriteQueueNums(), topicConfig.getReadQueueNums());
        if (queueIdInt >= idValid) {
            String errorInfo = String.format("request queueId[%d] is illagal, %s Producer: %s",//
                queueIdInt,//
                topicConfig.toString(),//
                RemotingHelper.parseChannelRemoteAddr(ctx.channel()));

            log.warn(errorInfo);
            response.setCode(ResponseCode.SYSTEM_ERROR);
            response.setRemark(errorInfo);

            return response;
        }

        // 随机指定一个队列
        if (queueIdInt < 0) {
            queueIdInt = Math.abs(this.random.nextInt() % 99999999) % topicConfig.getWriteQueueNums();
        }

        int sysFlag = requestHeader.getSysFlag();
        // 多标签过滤需要置位
        if (TopicFilterType.MULTI_TAG == topicConfig.getTopicFilterType()) {
            sysFlag |= MessageSysFlag.MultiTagsFlag;
        }

        MessageExtBrokerInner msgInner = new MessageExtBrokerInner();
        msgInner.setTopic(requestHeader.getTopic());
        msgInner.setBody(body);
        msgInner.setFlag(requestHeader.getFlag());
        MessageAccessor.setProperties(msgInner,
            MessageDecoder.string2messageProperties(requestHeader.getProperties()));
        msgInner.setPropertiesString(requestHeader.getProperties());
        msgInner.setTagsCode(MessageExtBrokerInner.tagsString2tagsCode(topicConfig.getTopicFilterType(),
            msgInner.getTags()));

        msgInner.setQueueId(queueIdInt);
        msgInner.setSysFlag(sysFlag);
        msgInner.setBornTimestamp(requestHeader.getBornTimestamp());
        msgInner.setBornHost(ctx.channel().remoteAddress());
        msgInner.setStoreHost(this.getStoreHost());
        msgInner.setReconsumeTimes(requestHeader.getReconsumeTimes() == null ? 0 : requestHeader
            .getReconsumeTimes());

        // 检查事务消息
        if (this.brokerController.getBrokerConfig().isRejectTransactionMessage()) {
            String traFlag = msgInner.getProperty(MessageConst.PROPERTY_TRANSACTION_PREPARED);
            if (traFlag != null) {
                response.setCode(ResponseCode.NO_PERMISSION);
                response.setRemark("the broker[" + this.brokerController.getBrokerConfig().getBrokerIP1()
                        + "] sending transaction message is forbidden");
                return response;
            }
        }

        PutMessageResult putMessageResult = this.brokerController.getMessageStore().putMessage(msgInner);
        if (putMessageResult != null) {
            boolean sendOK = false;

            switch (putMessageResult.getPutMessageStatus()) {
            // Success
            case PUT_OK:
                sendOK = true;
                response.setCode(ResponseCode.SUCCESS);
                break;
            case FLUSH_DISK_TIMEOUT:
                response.setCode(ResponseCode.FLUSH_DISK_TIMEOUT);
                sendOK = true;
                break;
            case FLUSH_SLAVE_TIMEOUT:
                response.setCode(ResponseCode.FLUSH_SLAVE_TIMEOUT);
                sendOK = true;
                break;
            case SLAVE_NOT_AVAILABLE:
                response.setCode(ResponseCode.SLAVE_NOT_AVAILABLE);
                sendOK = true;
                break;

            // Failed
            case CREATE_MAPEDFILE_FAILED:
                response.setCode(ResponseCode.SYSTEM_ERROR);
                response.setRemark("create maped file failed, please make sure OS and JDK both 64bit.");
                break;
            case MESSAGE_ILLEGAL:
                response.setCode(ResponseCode.MESSAGE_ILLEGAL);
                response.setRemark("the message is illegal, maybe length not matched.");
                break;
            case SERVICE_NOT_AVAILABLE:
                response.setCode(ResponseCode.SERVICE_NOT_AVAILABLE);
                response.setRemark("service not available now, maybe disk full, " + diskUtil()
                        + ", maybe your broker machine memory too small.");
                break;
            case UNKNOWN_ERROR:
                response.setCode(ResponseCode.SYSTEM_ERROR);
                response.setRemark("UNKNOWN_ERROR");
                break;
            default:
                response.setCode(ResponseCode.SYSTEM_ERROR);
                response.setRemark("UNKNOWN_ERROR DEFAULT");
                break;
            }

            if (sendOK) {
                // 统计
                this.brokerController.getBrokerStatsManager().incTopicPutNums(msgInner.getTopic());
                this.brokerController.getBrokerStatsManager().incTopicPutSize(msgInner.getTopic(),
                    putMessageResult.getAppendMessageResult().getWroteBytes());
                this.brokerController.getBrokerStatsManager().incBrokerPutNums();

                response.setRemark(null);

                responseHeader.setMsgId(putMessageResult.getAppendMessageResult().getMsgId());
                responseHeader.setQueueId(queueIdInt);
                responseHeader.setQueueOffset(putMessageResult.getAppendMessageResult().getLogicsOffset());

                // 直接返回
                if (!request.isOnewayRPC()) {
                    try {
                        ctx.writeAndFlush(response);
                    }
                    catch (Throwable e) {
                        log.error("SendMessageProcessor process request over, but response failed", e);
                        log.error(request.toString());
                        log.error(response.toString());
                    }
                }

                if (this.brokerController.getBrokerConfig().isLongPollingEnable()) {
                    this.brokerController.getPullRequestHoldService().notifyMessageArriving(
                        requestHeader.getTopic(), queueIdInt,
                        putMessageResult.getAppendMessageResult().getLogicsOffset() + 1);
                }

                // 消息轨迹：记录发送成功的消息
                if (hasSendMessageHook()) {
                    mqtraceContext.setMsgId(responseHeader.getMsgId());
                    mqtraceContext.setQueueOffset(responseHeader.getQueueOffset());
                }
                return null;
            }
        }
        else {
            response.setCode(ResponseCode.SYSTEM_ERROR);
            response.setRemark("store putMessage return null");
        }

        return response;
    }


    public SocketAddress getStoreHost() {
        return storeHost;
    }

    /**
     * 发送每条消息会回调
     */
    private List<SendMessageHook> sendMessageHookList;


    public boolean hasSendMessageHook() {
        return sendMessageHookList != null && !this.sendMessageHookList.isEmpty();
    }


    public void registerSendMessageHook(List<SendMessageHook> sendMessageHookList) {
        this.sendMessageHookList = sendMessageHookList;
    }


    public void executeSendMessageHookBefore(final ChannelHandlerContext ctx, final RemotingCommand request,
            SendMessageContext context) {
        if (hasSendMessageHook()) {
            for (SendMessageHook hook : this.sendMessageHookList) {
                try {
                    final SendMessageRequestHeader requestHeader =
                            (SendMessageRequestHeader) request
                                .decodeCommandCustomHeader(SendMessageRequestHeader.class);
                    context.setProducerGroup(requestHeader.getProducerGroup());
                    context.setTopic(requestHeader.getTopic());
                    context.setBodyLength(request.getBody().length);
                    context.setMsgProps(requestHeader.getProperties());
                    context.setBornHost(RemotingHelper.parseChannelRemoteAddr(ctx.channel()));
                    context.setBrokerAddr(this.brokerController.getBrokerAddr());
                    context.setQueueId(requestHeader.getQueueId());
                    hook.sendMessageBefore(context);
                    requestHeader.setProperties(context.getMsgProps());
                }
                catch (Throwable e) {
                }
            }
        }
    }


    public void executeSendMessageHookAfter(final RemotingCommand response, final SendMessageContext context) {
        if (hasSendMessageHook()) {
            for (SendMessageHook hook : this.sendMessageHookList) {
                try {
                    if (response != null) {
                        context.setCode(response.getCode());
                        context.setErrorMsg(response.getRemark());
                    }
                    hook.sendMessageAfter(context);
                }
                catch (Throwable e) {
                }
            }
        }
    }

    /**
     * 消费每条消息会回调
     */
    private List<ConsumeMessageHook> consumeMessageHookList;


    public boolean hasConsumeMessageHook() {
        return consumeMessageHookList != null && !this.consumeMessageHookList.isEmpty();
    }


    public void registerConsumeMessageHook(List<ConsumeMessageHook> consumeMessageHookList) {
        this.consumeMessageHookList = consumeMessageHookList;
    }


    public void executeConsumeMessageHookAfter(final ConsumeMessageContext context) {
        if (hasConsumeMessageHook()) {
            for (ConsumeMessageHook hook : this.consumeMessageHookList) {
                try {
                    hook.consumeMessageAfter(context);
                }
                catch (Throwable e) {
                }
            }
        }
    }
}<|MERGE_RESOLUTION|>--- conflicted
+++ resolved
@@ -15,19 +15,13 @@
  */
 package com.alibaba.rocketmq.broker.processor;
 
-<<<<<<< HEAD
+import io.netty.channel.ChannelHandlerContext;
+
 import java.net.InetSocketAddress;
 import java.net.SocketAddress;
 import java.util.HashMap;
 import java.util.List;
 import java.util.Map;
-=======
-import io.netty.channel.ChannelHandlerContext;
-
-import java.net.InetSocketAddress;
-import java.net.SocketAddress;
-import java.util.List;
->>>>>>> 2f14a16d
 import java.util.Random;
 
 import org.slf4j.Logger;
@@ -65,10 +59,6 @@
 import com.alibaba.rocketmq.store.MessageExtBrokerInner;
 import com.alibaba.rocketmq.store.PutMessageResult;
 import com.alibaba.rocketmq.store.config.StorePathConfigHelper;
-<<<<<<< HEAD
-import io.netty.channel.ChannelHandlerContext;
-=======
->>>>>>> 2f14a16d
 
 
 /**
@@ -105,20 +95,7 @@
                     (SendMessageRequestHeaderV2) request
                         .decodeCommandCustomHeader(SendMessageRequestHeaderV2.class);
         case RequestCode.SEND_MESSAGE:
-<<<<<<< HEAD
             SendMessageContext mqtraceContext = null;
-            // 消息轨迹：记录到达 broker 的消息
-            if (hasSendMessageHook()) {
-                mqtraceContext = new SendMessageContext();
-                this.executeSendMessageHookBefore(ctx, request, mqtraceContext);
-            }
-
-            final RemotingCommand response = this.sendMessage(ctx, request, mqtraceContext);
-
-            // 消息轨迹：记录发送结束的消息
-            if (hasSendMessageHook()) {
-                this.executeSendMessageHookAfter(response, mqtraceContext);
-=======
             SendMessageContext context = null;
             SendMessageRequestHeader requestHeader = null;
 
@@ -130,6 +107,7 @@
             else {
                 requestHeader = SendMessageRequestHeaderV2.createSendMessageRequestHeaderV1(requestHeaderV2);
             }
+
             // 消息轨迹：记录到达 broker 的消息
             if (this.hasSendMessageHook()) {
                 context = new SendMessageContext();
@@ -138,21 +116,20 @@
                 context.setMsgProps(requestHeader.getProperties());
                 context.setBornHost(RemotingHelper.parseChannelRemoteAddr(ctx.channel()));
                 context.setBrokerAddr(this.brokerController.getBrokerAddr());
-                this.executeSendMessageHookBefore(context);
-            }
-
-            final RemotingCommand response = this.sendMessage(ctx, request, requestHeader);
+                this.executeSendMessageHookBefore(ctx, request, context);
+            }
+
+            final RemotingCommand response = this.sendMessage(ctx, request, mqtraceContext, requestHeader);
 
             // 消息轨迹：记录发送成功的消息
             if (this.hasSendMessageHook()) {
                 final SendMessageResponseHeader responseHeader =
                         (SendMessageResponseHeader) response.readCustomHeader();
-                context.setResponse(response);
+
                 context.setMsgId(responseHeader.getMsgId());
                 context.setQueueId(responseHeader.getQueueId());
                 context.setQueueOffset(responseHeader.getQueueOffset());
-                this.executeSendMessageHookAfter(context);
->>>>>>> 2f14a16d
+                this.executeSendMessageHookAfter(request, context);
             }
             return response;
         case RequestCode.CONSUMER_SEND_MSG_BACK:
@@ -345,12 +322,11 @@
     }
 
 
-    private RemotingCommand sendMessage(final ChannelHandlerContext ctx, final RemotingCommand request,
-<<<<<<< HEAD
-            final SendMessageContext mqtraceContext) throws RemotingCommandException {
-=======
+    private RemotingCommand sendMessage(final ChannelHandlerContext ctx, //
+            final RemotingCommand request,//
+            final SendMessageContext mqtraceContext,//
             final SendMessageRequestHeader requestHeader) throws RemotingCommandException {
->>>>>>> 2f14a16d
+
         final RemotingCommand response =
                 RemotingCommand.createResponseCommand(SendMessageResponseHeader.class);
         final SendMessageResponseHeader responseHeader =
